--- conflicted
+++ resolved
@@ -22,11 +22,7 @@
   # Useful for debugging any issues with conda
   - conda info -a
 install:
-<<<<<<< HEAD
-  - conda create -n qiime_env python=2.7 qiime matplotlib=1.4.3 mock nose -c bioconda
-=======
   # - conda create -n qiime_env python=2.7 qiime matplotlib=1.4.3 mock nose -c bioconda
->>>>>>> 1681b506
   - conda create -n test_env python=$PYVERSION --file ci/conda_requirements.txt
   - source activate test_env
   - pip install -r ci/pip_requirements.txt
